--- conflicted
+++ resolved
@@ -371,7 +371,6 @@
             $chunkSize = $this->maxChunkSize;
         }
 
-<<<<<<< HEAD
         if ($this->isPipe($contents)) {
             /** @var resource $contents */
             $stream = new \GuzzleHttp\Psr7\PumpStream(function($length) use($contents) {
@@ -383,9 +382,7 @@
         } else {
             $stream = Psr7\stream_for($contents);
         }
-=======
-        $stream = Psr7\stream_for($contents);
->>>>>>> 7b8bb03d
+
 
         $cursor = $this->uploadChunk(self::UPLOAD_SESSION_START, $stream, $chunkSize, null);
 
