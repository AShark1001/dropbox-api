--- conflicted
+++ resolved
@@ -2,11 +2,10 @@
 
 All notable changes to `dropbox-api` will be documented in this file
 
-<<<<<<< HEAD
-## 1.2.0 - 2017-04-29
+## 1.5.0 - 2017-07-17
 
-- added `createSharedLinkWithSettings`
-=======
+- add `revokeToken` and `getAccountInfo`
+
 ## 1.4.0 - 2017-07-11
 
 - add `listSharedLinks`
@@ -14,7 +13,10 @@
 ## 1.3.0 - 2017-07-04
 
 - add error code to thrown exception
->>>>>>> f86d7b16
+
+## 1.2.0 - 2017-04-29
+
+- added `createSharedLinkWithSettings`
 
 ## 1.1.0 - 2017-04-22
 
